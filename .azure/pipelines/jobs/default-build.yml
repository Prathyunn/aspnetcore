# default-build.yml
# Description: Defines a build phase for invoking build.sh/cmd
# Parameters:
#   jobName: string
#       The name of the job. Defaults to the name of the OS. No spaces allowed
#   jobDisplayName: string
#       The friendly job name to display in the UI. Defaults to the name of the OS.
#   agentOs: string
#       Used in templates to define variables which are OS specific. Typically from the set { Windows, Linux, macOS }
#   buildArgs: string
#       Additional arguments to pass to the build.sh/cmd script.
#       Note: -ci is always passed
#   beforeBuild: [steps]
#       Additional steps to run before build.sh/cmd
#   steps: [steps]
#       Instead of running build.cmd/sh, run these build steps.
#   afterBuild: [steps]
#       Additional steps to run after build.sh/cmd
#   artifacts: [array]
#       name: string
#           The name of the artifact container
#    -  path: string
#           The file path to artifacts output
#       includeForks: boolean
#           Should artifacts from forks be published?
#       publishOnError: boolean
#           Should artifacts be published if previous step failed?
#   dependsOn: string | [ string ]
#       For fan-out/fan-in. https://docs.microsoft.com/en-us/azure/devops/pipelines/yaml-schema?view=azure-devops&tabs=schema#job
#   condition: string
#       A condition which can be used to skip the job completely
#   codeSign: boolean
#       This build definition is enabled for code signing. (Only applies to Windows)
#   buildDirectory: string
#       Specifies what directory to run build.sh/cmd
#   buildScript: string
#       Specifies the build script to run. Defaults to build.sh or build.cmd.
#   skipComponentGovernanceDetection: boolean
#       Determines if component governance detection can be skipped
#
# See https://docs.microsoft.com/en-us/vsts/pipelines/yaml-schema for details
#

parameters:
  agentOs: 'Windows'
  buildArgs: ''
  configuration: 'Release'
  beforeBuild: []
  # steps: []  don't define an empty object default because there is no way in template expression yet to check "if isEmpty(parameters.steps)"
  afterBuild: []
  codeSign: false
  dependsOn: ''
  condition: ''
  # jobName: '' - use agentOs by default.
  # jobDisplayName: '' - use agentOs by default.
  artifacts: []
  buildDirectory: $(System.DefaultWorkingDirectory)/eng/
  buildScript: ''
  installTar: true
  installNodeJs: true
  installJdk: true
  timeoutInMinutes: 180
  testRunTitle: $(AgentOsName)-$(BuildConfiguration)
  useHostedUbuntu: true
  skipComponentGovernanceDetection: false

  # We need longer than the default amount of 5 minutes to upload our logs/artifacts. (We currently take around 5 mins in the best case).
  # This makes sure we have time to upload everything in the case of a build timeout - really important for investigating a build
  # timeout due to test hangs.
  cancelTimeoutInMinutes: 15

jobs:
- template: /eng/common/templates/job/job.yml
  parameters:
    name: ${{ coalesce(parameters.jobName, parameters.agentOs) }}
    displayName: ${{ coalesce(parameters.jobDisplayName, parameters.agentOs) }}
    dependsOn: ${{ parameters.dependsOn }}
    ${{ if ne(parameters.condition, '') }}:
      condition: ${{ parameters.condition }}
    ${{ if ne(parameters.enableRichCodeNavigation, '') }}:
      enableRichCodeNavigation: true
      richCodeNavigationLanguage: 'csharp,typescript,java'
    timeoutInMinutes: ${{ parameters.timeoutInMinutes }}
    cancelTimeoutInMinutes: ${{ parameters.cancelTimeoutInMinutes }}
    ${{ if and(eq(variables['System.TeamProject'], 'internal'), eq(parameters.agentOs, 'Windows'), eq(parameters.codeSign, 'true')) }}:
      enableMicrobuild: true
      enablePublishBuildAssets: true
      enablePublishUsingPipelines: ${{ variables._PublishUsingPipelines }}
    enablePublishTestResults: ${{ eq(parameters.isTestingJob, 'true') }} # publish test results to AzDO (populates AzDO Tests tab)
    mergeTestResults: true
    testRunTitle: ${{ parameters.testRunTitle }}
    enableTelemetry: true
    helixRepo: dotnet/aspnetcore
    helixType: build.product/
    workspace:
      clean: all
    # Map friendly OS names to the right queue
    # See https://github.com/dotnet/arcade/blob/master/Documentation/ChoosingAMachinePool.md
    pool:
      ${{ if eq(parameters.agentOs, 'macOS') }}:
        vmImage: macOS-10.15
      ${{ if eq(parameters.agentOs, 'Linux') }}:
<<<<<<< HEAD
        vmImage: ubuntu-18.04
=======
        ${{ if eq(parameters.useHostedUbuntu, true) }}:
          vmImage: ubuntu-16.04
        ${{ if eq(parameters.useHostedUbuntu, false) }}:
          ${{ if eq(variables['System.TeamProject'], 'public') }}:
            name: NetCorePublic-Pool
            queue: BuildPool.Ubuntu.1604.Amd64.Open
          ${{ if eq(variables['System.TeamProject'], 'internal') }}:
            name: NetCoreInternal-Pool
            queue: BuildPool.Ubuntu.1604.Amd64
>>>>>>> 469faaf6
      ${{ if eq(parameters.agentOs, 'Windows') }}:
        ${{ if eq(variables['System.TeamProject'], 'public') }}:
          name: NetCorePublic-Pool
          ${{ if ne(parameters.isTestingJob, true) }}:
            # Visual Studio Build Tools
            queue: BuildPool.Server.Amd64.VS2019.BT.Open
          ${{ if eq(parameters.isTestingJob, true) }}:
            # Visual Studio Enterprise - contains some stuff, like SQL Server and IIS Express, that we use for testing
            queue: BuildPool.Server.Amd64.VS2019.Open
        ${{ if eq(variables['System.TeamProject'], 'internal') }}:
          name: NetCoreInternal-Pool
          # Visual Studio Enterprise - contains some stuff, like SQL Server and IIS Express, that we use for testing
          queue: BuildPool.Server.Amd64.VS2019
    ${{ if ne(parameters.container, '') }}:
      container: ${{ parameters.container }}
    variables:
    - AgentOsName: ${{ parameters.agentOs }}
    - ASPNETCORE_TEST_LOG_MAXPATH: "200" # Keep test log file name length low enough for artifact zipping
    - BuildScript: ${{ parameters.buildScript }}
    - BuildScriptArgs: ${{ parameters.buildArgs }}
    - _BuildConfig: ${{ parameters.configuration }}
    - BuildConfiguration: ${{ parameters.configuration }}
    - ${{ if eq(parameters.buildDirectory, '') }}:
      - BuildDirectory: $(System.DefaultWorkingDirectory)
    - ${{ if ne(parameters.buildDirectory, '') }}:
      - BuildDirectory: ${{ parameters.buildDirectory }}
    - DOTNET_CLI_HOME: $(System.DefaultWorkingDirectory)
    - DOTNET_SKIP_FIRST_TIME_EXPERIENCE: true
    - TeamName: AspNetCore
    - ${{ if or(ne(parameters.codeSign, true), ne(variables['System.TeamProject'], 'internal')) }}:
      - _SignType: ''
    - ${{ if and(eq(parameters.codeSign, true), eq(variables['System.TeamProject'], 'internal')) }}:
      - ${{ if notin(variables['Build.Reason'], 'PullRequest') }}:
        - _SignType: real
      - ${{ if in(variables['Build.Reason'], 'PullRequest') }}:
        - _SignType: test
    steps:
    - ${{ if ne(parameters.agentOs, 'Windows') }}:
      - script: df -h
        displayName: Disk size
    - ${{ if eq(parameters.agentOs, 'macOS') }}:
      - script: sudo xcode-select -s /Applications/Xcode_12.2.app/Contents/Developer
        displayName: Use XCode 12.2
    - checkout: self
      clean: true
    - ${{ if and(eq(parameters.agentOs, 'Windows'), eq(parameters.isTestingJob, true)) }}:
      - powershell: ./eng/scripts/InstallProcDump.ps1
        displayName: Install ProcDump
      - powershell: ./eng/scripts/StartDumpCollectionForHangingBuilds.ps1 $(ProcDumpPath)procdump.exe artifacts/dumps/ (Get-Date).AddMinutes(160) dotnet
        displayName: Start background dump collection
    - ${{ if eq(parameters.installNodeJs, 'true') }}:
      - task: NodeTool@0
        displayName: Install Node 10.x
        inputs:
          versionSpec: 10.x
    - ${{ if eq(parameters.agentOs, 'Windows') }}:
      - task: NuGetToolInstaller@1
      - task: NuGetCommand@2
        displayName: 'Clear NuGet caches'
        condition: succeeded()
        inputs:
          command: custom
          arguments: 'locals all -clear'
    - ${{ if and(eq(parameters.installJdk, 'true'), eq(parameters.agentOs, 'Windows')) }}:
      - powershell: ./eng/scripts/InstallJdk.ps1
        displayName: Install JDK 11
      - ${{ if eq(parameters.isTestingJob, true) }}:
        - powershell: |
            Write-Host "##vso[task.setvariable variable=SeleniumProcessTrackingFolder]$(Build.SourcesDirectory)\artifacts\tmp\selenium\"
            ./eng/scripts/InstallGoogleChrome.ps1
          displayName: Install Chrome
    - ${{ if and(eq(parameters.installTar, 'true'), eq(parameters.agentOs, 'Windows')) }}:
      - powershell: ./eng/scripts/InstallTar.ps1
        displayName: Find or install Tar
    - ${{ if eq(parameters.agentOs, 'Windows') }}:
      - powershell: Write-Host "##vso[task.prependpath]$(DOTNET_CLI_HOME)\.dotnet\tools"
        displayName: Add dotnet tools to path
    - ${{ if ne(parameters.agentOs, 'Windows') }}:
      - script: echo "##vso[task.prependpath]$(DOTNET_CLI_HOME)/.dotnet/tools"
        displayName: Add dotnet tools to path

    - ${{ parameters.beforeBuild }}

    - ${{ if ne(variables['System.TeamProject'], 'public') }}:
      - ${{ if eq(parameters.agentOs, 'Windows') }}:
        - ${{ if ne(variables['System.TeamProject'], 'public') }}:
          - task: PowerShell@2
            displayName: Setup Private Feeds Credentials
            inputs:
              filePath: $(Build.SourcesDirectory)/eng/common/SetupNugetSources.ps1
              arguments: -ConfigFile $(Build.SourcesDirectory)/NuGet.config -Password $Env:Token
            env:
              Token: $(dn-bot-dnceng-artifact-feeds-rw)
      - ${{ if ne(parameters.agentOs, 'Windows') }}:
        - task: Bash@3
          displayName: Setup Private Feeds Credentials
          inputs:
            filePath: $(Build.SourcesDirectory)/eng/common/SetupNugetSources.sh
            arguments: $(Build.SourcesDirectory)/NuGet.config $Token
          env:
            Token: $(dn-bot-dnceng-artifact-feeds-rw)

    - ${{ if ne(parameters.steps, '')}}:
      - ${{ parameters.steps }}
    - ${{ if eq(parameters.steps, '')}}:
      - ${{ if eq(parameters.buildScript, '') }}:
        - ${{ if eq(parameters.agentOs, 'Windows') }}:
          - script: $(BuildDirectory)\build.cmd -ci -nobl -Configuration $(BuildConfiguration) $(BuildScriptArgs) /p:DotNetSignType=$(_SignType)
            displayName: Run build.cmd
        - ${{ if ne(parameters.agentOs, 'Windows') }}:
          - script: $(BuildDirectory)/build.sh --ci --nobl --configuration $(BuildConfiguration) $(BuildScriptArgs)
            displayName: Run build.sh
      - ${{ if ne(parameters.buildScript, '') }}:
        - script: $(BuildScript) -ci -nobl -Configuration $(BuildConfiguration) $(BuildScriptArgs)
          displayName: run $(BuildScript)

    - ${{ parameters.afterBuild }}

    - ${{ if eq(parameters.agentOs, 'Linux') }}:
      - script: df -h && du -h --threshold=50MB ..
        displayName: Disk utilization
    - ${{ if eq(parameters.agentOs, 'macOS') }}:
      - script: df -h && du -h -d 3 ..
        displayName: Disk utilization

    - ${{ if and(eq(parameters.agentOs, 'Windows'), eq(parameters.isTestingJob, true)) }}:
      - powershell: ./eng/scripts/FinishDumpCollectionForHangingBuilds.ps1 artifacts/dumps/
        displayName: Finish background dump collection
        continueOnError: true
        condition: always()

    - ${{ if eq(parameters.agentOs, 'Windows') }}:
      - powershell: eng\scripts\KillProcesses.ps1
        displayName: Kill processes
        continueOnError: true
        condition: always()
    - ${{ if ne(parameters.agentOs, 'Windows') }}:
      - script: eng/scripts/KillProcesses.sh
        displayName: Kill processes
        continueOnError: true
        condition: always()

    # Run component detection after all successful Build:* jobs unless overridden e.g. for Alpine build.
    # Disabled for now because detector limits some error handling to the auto-injected task. Will re-enable once fixed.
    - ${{ if and(startsWith(parameters.jobDisplayName, 'Build:'), eq(parameters.agentOs, 'NotARealOperatingSystem'), ne(variables['skipComponentGovernanceDetection'], 'true'), ne(parameters.skipComponentGovernanceDetection, 'true'), notin(variables['Build.Reason'], 'PullRequest')) }}:
      - task: ms.vss-governance-buildtask.governance-build-task-component-detection.ComponentGovernanceComponentDetection@0
        condition: and(succeeded(), ne(variables['CG_RAN'], 'true'))
        displayName: 'Component Detection'
        inputs:
          ${{ if eq(parameters.agentOs, 'Windows') }}:
            ignoreDirectories: '.dotnet,.packages,artifacts\log,artifacts\symbols,artifacts\tmp'
          ${{ if ne(parameters.agentOs, 'Windows') }}:
            ignoreDirectories: '.dotnet,.packages,artifacts/log,artifacts/symbols,artifacts/tmp'
          sourceScanPath: $(Build.SourcesDirectory)
          verbosity: Verbose
    # Make sure auto-injected component detection does _not_ execute in other jobs nor when overridden.
    # No need to recheck variables or build reason because auto-injected component detection honors those values.
    - ${{ if or(not(startsWith(parameters.jobDisplayName, 'Build:')), eq(parameters.skipComponentGovernanceDetection, 'true')) }}:
      - script:  echo "##vso[task.setvariable variable=CG_RAN]true"
        displayName: 'Skip Component Detection'

    - ${{ each artifact in parameters.artifacts }}:
      - task: PublishBuildArtifacts@1
        displayName: Upload artifacts from ${{ artifact.path }}
        condition: and(or(succeeded(), eq('${{ artifact.publishOnError }}', 'true')), or(eq(variables['system.pullrequest.isfork'], false), eq('${{ artifact.includeForks }}', 'true')))
        continueOnError: true
        inputs:
          pathtoPublish: $(Build.SourcesDirectory)/${{ artifact.path }}
          ${{ if eq(artifact.name, '') }}:
            artifactName: artifacts-$(AgentOsName)-$(BuildConfiguration)
          ${{ if ne(artifact.name, '') }}:
            artifactName: ${{ artifact.name }}
          artifactType: Container
          parallel: true

    - ${{ if and(eq(parameters.isTestingJob, true), ne(parameters.jobName, 'Windows_Templates_Test')) }}:
      - task: PublishTestResults@2
        displayName: Publish js test results
        condition: always()
        inputs:
          testRunner: junit
          testResultsFiles: '**/artifacts/log/**/*.junit.xml'
          testRunTitle: $(AgentOsName)-$(BuildConfiguration)-js
          mergeTestResults: true
          buildConfiguration: $(BuildConfiguration)
          buildPlatform: $(AgentOsName)<|MERGE_RESOLUTION|>--- conflicted
+++ resolved
@@ -100,19 +100,15 @@
       ${{ if eq(parameters.agentOs, 'macOS') }}:
         vmImage: macOS-10.15
       ${{ if eq(parameters.agentOs, 'Linux') }}:
-<<<<<<< HEAD
-        vmImage: ubuntu-18.04
-=======
         ${{ if eq(parameters.useHostedUbuntu, true) }}:
-          vmImage: ubuntu-16.04
+          vmImage: ubuntu-18.04
         ${{ if eq(parameters.useHostedUbuntu, false) }}:
           ${{ if eq(variables['System.TeamProject'], 'public') }}:
             name: NetCorePublic-Pool
-            queue: BuildPool.Ubuntu.1604.Amd64.Open
+            queue: Ubuntu.1804.Amd64.Open
           ${{ if eq(variables['System.TeamProject'], 'internal') }}:
             name: NetCoreInternal-Pool
-            queue: BuildPool.Ubuntu.1604.Amd64
->>>>>>> 469faaf6
+            queue: Ubuntu.1804.Amd64
       ${{ if eq(parameters.agentOs, 'Windows') }}:
         ${{ if eq(variables['System.TeamProject'], 'public') }}:
           name: NetCorePublic-Pool
