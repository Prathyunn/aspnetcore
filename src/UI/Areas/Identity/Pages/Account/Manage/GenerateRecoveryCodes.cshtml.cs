// Copyright (c) .NET Foundation. All rights reserved.
// Licensed under the Apache License, Version 2.0. See License.txt in the project root for license information.

using System;
using System.Linq;
using System.Threading.Tasks;
using Microsoft.AspNetCore.Mvc;
using Microsoft.AspNetCore.Mvc.RazorPages;
using Microsoft.Extensions.Logging;

namespace Microsoft.AspNetCore.Identity.UI.Pages.Account.Manage.Internal
{
    [IdentityDefaultUI(typeof(GenerateRecoveryCodesModel<>))]
    public abstract class GenerateRecoveryCodesModel : PageModel
    {
        [TempData]
        public string[] RecoveryCodes { get; set; }

        public virtual Task<IActionResult> OnGetAsync() => throw new NotImplementedException();

        public virtual Task<IActionResult> OnPostAsync() => throw new NotImplementedException();
    }

    internal class GenerateRecoveryCodesModel<TUser> : GenerateRecoveryCodesModel where TUser : IdentityUser
    {
        private readonly UserManager<TUser> _userManager;
        private readonly ILogger<GenerateRecoveryCodesModel> _logger;

        public GenerateRecoveryCodesModel(
            UserManager<TUser> userManager,
            ILogger<GenerateRecoveryCodesModel> logger)
        {
            _userManager = userManager;
            _logger = logger;
        }

<<<<<<< HEAD
        [TempData]
        public string[] RecoveryCodes { get; set; }

        [TempData]
        public string StatusMessage { get; set; }

        public async Task<IActionResult> OnGetAsync()
=======
        public override async Task<IActionResult> OnGetAsync()
>>>>>>> 185482c8
        {
            var user = await _userManager.GetUserAsync(User);
            if (user == null)
            {
                return NotFound($"Unable to load user with ID '{_userManager.GetUserId(User)}'.");
            }

            if (!user.TwoFactorEnabled)
            {
                throw new InvalidOperationException($"Cannot generate recovery codes for user with ID '{user.Id}' because they do not have 2FA enabled.");
            }

            return Page();
        }

        public override async Task<IActionResult> OnPostAsync()
        {
            var user = await _userManager.GetUserAsync(User);
            if (user == null)
            {
                return NotFound($"Unable to load user with ID '{_userManager.GetUserId(User)}'.");
            }

            if (!user.TwoFactorEnabled)
            {
                throw new InvalidOperationException($"Cannot generate recovery codes for user with ID '{user.Id}' as they do not have 2FA enabled.");
            }

            var recoveryCodes = await _userManager.GenerateNewTwoFactorRecoveryCodesAsync(user, 10);
            RecoveryCodes = recoveryCodes.ToArray();

            _logger.LogInformation("User with ID '{UserId}' has generated new 2FA recovery codes.", user.Id);
            StatusMessage = "You have generated new recovery codes.";
            return RedirectToPage("./ShowRecoveryCodes");
        }
    }
}<|MERGE_RESOLUTION|>--- conflicted
+++ resolved
@@ -15,6 +15,9 @@
     {
         [TempData]
         public string[] RecoveryCodes { get; set; }
+
+        [TempData]
+        public string StatusMessage { get; set; }
 
         public virtual Task<IActionResult> OnGetAsync() => throw new NotImplementedException();
 
@@ -34,17 +37,7 @@
             _logger = logger;
         }
 
-<<<<<<< HEAD
-        [TempData]
-        public string[] RecoveryCodes { get; set; }
-
-        [TempData]
-        public string StatusMessage { get; set; }
-
-        public async Task<IActionResult> OnGetAsync()
-=======
         public override async Task<IActionResult> OnGetAsync()
->>>>>>> 185482c8
         {
             var user = await _userManager.GetUserAsync(User);
             if (user == null)
